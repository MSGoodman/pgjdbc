--- conflicted
+++ resolved
@@ -615,9 +615,9 @@
       if (oid == Oid.TIMESTAMPTZ || oid == Oid.TIMESTAMP) {
         boolean hasTimeZone = oid == Oid.TIMESTAMPTZ;
         TimeZone tz = cal.getTimeZone();
-<<<<<<< HEAD
         return connection.getTimestampUtils().toTimestampBin(tz, thisRow.get(col), hasTimeZone);
       } else if (oid == Oid.TIME) {
+        // JDBC spec says getTimestamp of Time and Date must be supported
         Timestamp tsWithMicros = connection.getTimestampUtils().toTimestampBin(cal.getTimeZone(), thisRow.get(col), false);
         // If server sends us a TIME, we ensure java counterpart has date of 1970-01-01
         Timestamp tsUnixEpochDate = new Timestamp(getTime(i, cal).getTime());
@@ -638,31 +638,6 @@
             GT.tr("Cannot convert the column of type {0} to requested type {1}.",
                 Oid.toString(oid), "timestamp"),
             PSQLState.DATA_TYPE_MISMATCH);
-=======
-        return connection.getTimestampUtils().toTimestampBin(tz, value, hasTimeZone);
-      } else {
-        // JDBC spec says getTimestamp of Time and Date must be supported
-        long millis;
-        if (oid == Oid.TIME || oid == Oid.TIMETZ) {
-          Time time = getTime(i, cal);
-          if (time == null) {
-            return null;
-          }
-          millis = time.getTime();
-        } else if (oid == Oid.DATE) {
-          Date date = getDate(i, cal);
-          if (date == null) {
-            return null;
-          }
-          millis = date.getTime();
-        } else {
-          throw new PSQLException(
-              GT.tr("Cannot convert the column of type {0} to requested type {1}.",
-                  Oid.toString(oid), "timestamp"),
-              PSQLState.DATA_TYPE_MISMATCH);
-        }
-        return new Timestamp(millis);
->>>>>>> d78059a5
       }
     }
 
